--- conflicted
+++ resolved
@@ -1056,19 +1056,11 @@
 	setResources := func(tresList []SacctJobTres, ccStartJob *StartJob) {
 		for _, tres := range tresList {
 			if *tres.Type == "cpu" {
-<<<<<<< HEAD
-				ccStartJob.BaseJob.NumHWThreads = int32(*tres.Count)
+				ccStartJob.NumHWThreads = int32(*tres.Count)
 			}
 
 			if *tres.Type == "gres" && *tres.Name == "gpu" {
-				ccStartJob.BaseJob.NumAcc = int32(*tres.Count)
-=======
-				ccStartJob.NumHWThreads = *tres.Count
-			}
-
-			if *tres.Type == "gres" && *tres.Name == "gpu" {
-				ccStartJob.NumAcc = *tres.Count
->>>>>>> 4c850ff9
+				ccStartJob.NumAcc = int32(*tres.Count)
 			}
 		}
 	}
